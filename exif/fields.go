--- conflicted
+++ resolved
@@ -2,15 +2,6 @@
 
 type FieldName string
 
-<<<<<<< HEAD
-const (
-	ImageWidth  FieldName = "ImageWidth"
-	ImageLength FieldName = "ImageLength" // height
-	Orientation FieldName = "Orientation"
-)
-
-var fields = map[FieldName]uint16{
-=======
 // UnknownPrefix is used as the first part of field names for decoded tags for
 // which there is no known/supported EXIF field.
 const UnknownPrefix = "UnknownTag_"
@@ -139,7 +130,6 @@
 )
 
 var exifFields = map[uint16]FieldName{
->>>>>>> 030a4566
 	/////////////////////////////////////
 	////////// IFD 0 ////////////////////
 	/////////////////////////////////////
