--- conflicted
+++ resolved
@@ -34,29 +34,6 @@
 )
 
 func main() {
-<<<<<<< HEAD
-  fname := "sample1.jpg"
-
-  f, err := os.Open(fname)
-  if err != nil {
-    log.Fatal(err)
-  }
-
-  x, err := exif.Decode(f)
-  f.Close()
-  if err != nil {
-    log.Fatal(err)
-  }
-
-  camModel, _ := x.Get("Model")
-  date, _ := x.Get("DateTimeOriginal")
-  fmt.Println(camModel.StringVal())
-  fmt.Println(date.StringVal())
-
-  focal, _ := x.Get("FocalLength")
-  numer, denom := focal.Rat2(0) // retrieve first (only) rat. value
-  fmt.Printf("%v/%v", numer, denom)
-=======
 	fname := "sample1.jpg"
 
 	f, err := os.Open(fname)
@@ -65,6 +42,7 @@
 	}
 
 	x, err := exif.Decode(f)
+	defer f.Close()
 	if err != nil {
 		log.Fatal(err)
 	}
@@ -77,7 +55,6 @@
 	focal, _ := x.Get(exif.FocalLength)
 	numer, denom := focal.Rat2(0) // retrieve first (only) rat. value
 	fmt.Printf("%v/%v", numer, denom)
->>>>>>> 030a4566
 }
 ```
 
